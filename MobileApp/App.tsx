import 'react-native-gesture-handler';
import React from 'react';
import { NavigationContainer } from '@react-navigation/native';
import { createDrawerNavigator } from '@react-navigation/drawer';
import { GestureHandlerRootView } from 'react-native-gesture-handler';
import { SafeAreaProvider } from 'react-native-safe-area-context';

// 1. IMPORTAMOS el proveedor que nos falta
import { SafeAreaProvider } from 'react-native-safe-area-context';

// Importamos las pantallas
import { HomeScreen } from './src/screens/HomeScreen';
import { ExercisesScreen } from './src/screens/ExercisesScreen';
import { PlansScreen } from './src/screens/PlansScreen';
import { ProfileScreen } from './src/screens/ProfileScreen';
import { ContactScreen } from './src/screens/ContactScreen';

const Drawer = createDrawerNavigator();

const App = () => {
  return (
    <GestureHandlerRootView style={{ flex: 1 }}>
<<<<<<< HEAD
      {/* 2. ENVOLVEMOS el navegador con SafeAreaProvider */}
=======
>>>>>>> 1babbe46
      <SafeAreaProvider>
        <NavigationContainer>
          <Drawer.Navigator
            initialRouteName="Inicio"
            screenOptions={{
              headerStyle: { backgroundColor: '#2c3e50' },
              headerTintColor: '#fff',
              drawerActiveBackgroundColor: '#3498db',
              drawerActiveTintColor: '#fff',
<<<<<<< HEAD
            }}
          >
            <Drawer.Screen name="Inicio" component={HomeScreen} />
            <Drawer.Screen name="Ejercicios" component={ExercisesScreen} />
            <Drawer.Screen name="Planes" component={PlansScreen} />
            <Drawer.Screen name="Perfil" component={ProfileScreen} />
            <Drawer.Screen name="Contacto" component={ContactScreen} />
          </Drawer.Navigator>
=======
            }}>
          <Drawer.Screen name="Inicio" component={HomeScreen} />
          <Drawer.Screen name="Ejercicios" component={ExercisesScreen} />
          <Drawer.Screen name="Planes" component={PlansScreen} />
          <Drawer.Screen name="Perfil" component={ProfileScreen} />
          <Drawer.Screen name="Contacto" component={ContactScreen} />
        </Drawer.Navigator>
>>>>>>> 1babbe46
        </NavigationContainer>
      </SafeAreaProvider>
    </GestureHandlerRootView>
  );
};

export default App;<|MERGE_RESOLUTION|>--- conflicted
+++ resolved
@@ -1,56 +1,45 @@
-import 'react-native-gesture-handler';
+import 'react-native-gesture-handler'; // Debe estar en la primera línea
 import React from 'react';
 import { NavigationContainer } from '@react-navigation/native';
 import { createDrawerNavigator } from '@react-navigation/drawer';
+
+// Importamos los dos "Proveedores" que nos daban problemas
 import { GestureHandlerRootView } from 'react-native-gesture-handler';
 import { SafeAreaProvider } from 'react-native-safe-area-context';
 
-// 1. IMPORTAMOS el proveedor que nos falta
-import { SafeAreaProvider } from 'react-native-safe-area-context';
-
-// Importamos las pantallas
+// Importamos las pantallas que creaste
 import { HomeScreen } from './src/screens/HomeScreen';
 import { ExercisesScreen } from './src/screens/ExercisesScreen';
 import { PlansScreen } from './src/screens/PlansScreen';
 import { ProfileScreen } from './src/screens/ProfileScreen';
 import { ContactScreen } from './src/screens/ContactScreen';
 
+// Creamos la instancia del navegador de menú lateral
 const Drawer = createDrawerNavigator();
 
 const App = () => {
   return (
+    // Envolvemos todo en los dos contenedores necesarios, en este orden
     <GestureHandlerRootView style={{ flex: 1 }}>
-<<<<<<< HEAD
-      {/* 2. ENVOLVEMOS el navegador con SafeAreaProvider */}
-=======
->>>>>>> 1babbe46
       <SafeAreaProvider>
         <NavigationContainer>
           <Drawer.Navigator
-            initialRouteName="Inicio"
+            initialRouteName="Inicio" // La pantalla que se verá al abrir la app
             screenOptions={{
-              headerStyle: { backgroundColor: '#2c3e50' },
-              headerTintColor: '#fff',
-              drawerActiveBackgroundColor: '#3498db',
-              drawerActiveTintColor: '#fff',
-<<<<<<< HEAD
+              // Personalizamos el estilo
+              headerStyle: { backgroundColor: '#2c3e50' }, // Color de la barra superior
+              headerTintColor: '#fff', // Color del título y del botón del menú
+              drawerActiveBackgroundColor: '#3498db', // Color del elemento seleccionado
+              drawerActiveTintColor: '#fff', // Color del texto del elemento seleccionado
             }}
           >
+            {/* Definimos cada una de las pantallas del menú */}
             <Drawer.Screen name="Inicio" component={HomeScreen} />
             <Drawer.Screen name="Ejercicios" component={ExercisesScreen} />
             <Drawer.Screen name="Planes" component={PlansScreen} />
             <Drawer.Screen name="Perfil" component={ProfileScreen} />
             <Drawer.Screen name="Contacto" component={ContactScreen} />
           </Drawer.Navigator>
-=======
-            }}>
-          <Drawer.Screen name="Inicio" component={HomeScreen} />
-          <Drawer.Screen name="Ejercicios" component={ExercisesScreen} />
-          <Drawer.Screen name="Planes" component={PlansScreen} />
-          <Drawer.Screen name="Perfil" component={ProfileScreen} />
-          <Drawer.Screen name="Contacto" component={ContactScreen} />
-        </Drawer.Navigator>
->>>>>>> 1babbe46
         </NavigationContainer>
       </SafeAreaProvider>
     </GestureHandlerRootView>
